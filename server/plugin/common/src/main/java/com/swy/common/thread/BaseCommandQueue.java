package com.swy.common.thread;

import lombok.Getter;

import java.util.Queue;

/**
 * 命令队列
 *
 * @author SkyWithYou
 */
@Getter
public abstract class BaseCommandQueue<C extends Command> implements Runnable {

    /**
<<<<<<< HEAD
     * 队列令牌
=======
     * 队列token
>>>>>>> 0c32e34a
     */
    private final String token;

    /**
<<<<<<< HEAD
     * 命令队列
=======
     * 命令对列
>>>>>>> 0c32e34a
     */
    private final Queue<C> commands;

    // 避免使用魔法值
    /**
     * 最小命令队列大小阈值
     */
    private final int MIN_COMMAND_THRESHOLD = 10;
    /**
     * 低使用率阈值
     */
    private final double LOW_USAGE_THRESHOLD = 0.3;

    /**
     * 当前优先级
     */
    private int currentPriority;

    public BaseCommandQueue(String token) {
        this.token = token;
        this.commands = buildQueue();
    }

    public BaseCommandQueue(String token, Queue<C> commands) {
        this.token = token;
        this.commands = commands;
    }

    /**
     * 获取初始优先级
     *
     * @return 优先级
     */
    public abstract int getInitPriority();

    /**
     * 获取队列限制
     *
     * @return 队列限制
     */
    public abstract int getQueueLimit();

    /**
     * 构建队列
     *
     * @return 队列
     */
    protected abstract Queue<C> buildQueue();

    /**
     * 优先级修正算法
     * <p>
     * 新算法基于当前队列大小与队列限制的比例，动态调整优先级。
     * 当队列接近满载时，优先级会显著提高，以确保高负载下的任务优先处理。
     * </p>
     *
     * @return 修正后的优先级值
     */
    public synchronized double priorityFix() {
        double queueSize = commands.size();
        int queueLimit = getQueueLimit();

        // 如果队列大小小于最小阈值或使用率低于低使用率阈值，直接返回原始优先级
        if (queueSize < MIN_COMMAND_THRESHOLD || queueSize / queueLimit < LOW_USAGE_THRESHOLD) {
            return getInitPriority();
        }

        // 防止除零错误
        if (queueLimit <= 0) {
            return getInitPriority();
        }

        // 动态调整因子，根据队列使用率调整优先级
        double usageRate = queueSize / queueLimit;
        double adjustmentFactor = 1 + Math.pow(usageRate, 2) * 2;

        this.currentPriority = (int) (getInitPriority() * adjustmentFactor);

        return this.currentPriority;
    }
}<|MERGE_RESOLUTION|>--- conflicted
+++ resolved
@@ -13,20 +13,12 @@
 public abstract class BaseCommandQueue<C extends Command> implements Runnable {
 
     /**
-<<<<<<< HEAD
-     * 队列令牌
-=======
      * 队列token
->>>>>>> 0c32e34a
      */
     private final String token;
 
     /**
-<<<<<<< HEAD
      * 命令队列
-=======
-     * 命令对列
->>>>>>> 0c32e34a
      */
     private final Queue<C> commands;
 
